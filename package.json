{
  "name": "styleguide",
  "version": "0.0.5",
  "private": true,
  "bin": {
    "styleguide": "./bin/styleguide"
  },
  "dependencies": {
    "chalk": "^0.5.1",
    "debug": "~0.7.4",
    "event-stream": "^3.1.7",
<<<<<<< HEAD
    "express": "^4.9.0",
=======
>>>>>>> a3758924
    "gulp-concat": "^2.3.4",
    "gulp-filter": "^1.0.2",
    "gulp-flatten": "0.0.2",
    "gulp-less": "^1.3.5",
    "gulp-ruby-sass": "^0.7.1",
    "gulp-util": "^3.0.1",
    "kss": "^1.0.0",
    "marked": "^0.3.2",
    "ncp": "^0.6.0",
    "sanitize-html": "^1.3.0",
    "socket.io": "^1.1.0",
    "through2": "^0.6.1",
    "vinyl-fs": "^0.3.7",
    "yargs": "^1.3.1"
  },
  "devDependencies": {
    "gulp": "^3.8.7",
    "gulp-jshint": "^1.8.4",
    "gulp-livereload": "^2.1.1",
    "gulp-plumber": "^0.6.5",
    "gulp-sass": "^0.7.3",
    "gulp-webserver": "^0.8.0",
    "node-bourbon": "^1.2.3",
    "node-neat": "^1.3.0"
  }
}<|MERGE_RESOLUTION|>--- conflicted
+++ resolved
@@ -9,10 +9,7 @@
     "chalk": "^0.5.1",
     "debug": "~0.7.4",
     "event-stream": "^3.1.7",
-<<<<<<< HEAD
     "express": "^4.9.0",
-=======
->>>>>>> a3758924
     "gulp-concat": "^2.3.4",
     "gulp-filter": "^1.0.2",
     "gulp-flatten": "0.0.2",
